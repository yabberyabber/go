--- conflicted
+++ resolved
@@ -789,50 +789,6 @@
 		runtime·throw("stack overflow");
 	}
 
-<<<<<<< HEAD
-	if(StackDebug >= 1) {
-		runtime·printf("\t-> new stack gp=%p [%p, %p]\n", gp, stk, top);
-	}
-
-	top->stackbase = gp->stackbase;
-	top->stackguard = gp->stackguard;
-	top->gobuf = morebuf;
-	top->argp = moreargp;
-	top->argsize = argsize;
-
-	gp->stackbase = (uintptr)top;
-	gp->stackguard = (uintptr)stk + StackGuard;
-	gp->stackguard0 = gp->stackguard;
-
-	sp = (uintptr)top;
-	if(argsize > 0) {
-		sp -= argsize;
-		dst = (uintptr*)sp;
-		dstend = dst + argsize/sizeof(*dst);
-		src = (uintptr*)top->argp;
-		while(dst < dstend)
-			*dst++ = *src++;
-	}
-	
-	if(thechar == '5' || thechar == '9') {
-		// caller would have saved its LR below args.
-		sp -= sizeof(void*);
-		*(void**)sp = nil;
-	}
-
-	// Continue as if lessstack had just called m->morepc
-	// (the PC that decided to grow the stack).
-	runtime·memclr((byte*)&label, sizeof label);
-	label.sp = sp;
-	label.pc = (uintptr)runtime·lessstack;
-	label.g = g->m->curg;
-	runtime·gostartcall(&label, (void(*)(void))gp->sched.pc, gp->sched.ctxt);
-	gp->sched.ctxt = nil;
-	runtime·casgstatus(gp, Gwaiting, oldstatus); // oldstatus is Grunning or Gsyscall
-	runtime·gogo(&label);
-
-	*(int32*)345 = 123;	// never return
-=======
 	// Note that the concurrent GC might be scanning the stack as we try to replace it.
 	// copystack takes care of the appropriate coordination with the stack scanner.
 	copystack(gp, newsize);
@@ -840,7 +796,6 @@
 		runtime·printf("stack grow done\n");
 	runtime·casgstatus(gp, Gwaiting, Grunning);
 	runtime·gogo(&gp->sched);
->>>>>>> af3868f1
 }
 
 #pragma textflag NOSPLIT
